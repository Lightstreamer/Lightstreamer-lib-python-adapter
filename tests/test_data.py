import time
import unittest
import logging
import queue
from collections import OrderedDict
from .common import RemoteAdapterBase
from multiprocessing import cpu_count
from lightstreamer_adapter.server import DataProviderServer
from lightstreamer_adapter.interfaces.data import (DataProviderError,
                                                   SubscribeError,
                                                   FailureError,
                                                   DataProvider)

logging.basicConfig(level=logging.DEBUG)
log = logging.getLogger(__name__)

# Specify here the number of your CPU cores
EXPECTED_CPU_CORES = cpu_count()


class DataProviderTestClass(DataProvider):

    def __init__(self, collector):
        self.collector = collector
        self.config_file = None
        self.subscribed = queue.Queue()

    def initialize(self, parameters, config_file=None):
        self.config_file = config_file
        if parameters and "par1" not in parameters:
            if "adapters_conf.id" not in parameters:
                raise DataProviderError("The ID must be supplied")
            if "data_provider.name" not in parameters:
                raise RuntimeError("RuntimeError")

        self.collector['params'] = parameters

    def set_listener(self, event_listener):
        self.listener = event_listener

    def issnapshot_available(self, item):
        return False

    def subscribe(self, item):
        if item == "aapl_1":
            raise SubscribeError("Subscription Error")

        if item == "aapl_2":
            raise FailureError("Failure Error")

        if item == "aapl_3":
            raise RuntimeError("Error")

        self.subscribed.put(item)

    def unsubscribe(self, item):
        if item == "aapl_4":
            raise SubscribeError("Subscription Error")

        if item == "aapl_5":
            raise FailureError("Failure Error")

        if item == "aapl_6":
            raise RuntimeError("Error")
        self.collector.update({'itemName': item})


class DataProviderServerInitTest(unittest.TestCase):

    def test_start_with_error(self):
        server = DataProviderServer(DataProviderTestClass({}),
                                    (RemoteAdapterBase.HOST,
                                     RemoteAdapterBase.REQ_REPLY_PORT,
                                     RemoteAdapterBase.NOTIFY_PORT))
        with self.assertRaises(Exception) as err:
            server.start()

        the_exception = err.exception
        self.assertIsInstance(the_exception, DataProviderError)
        self.assertEqual(str(the_exception),
                         "Caught an error during the initialization phase")

    def test_not_right_adapter(self):
        with self.assertRaises(TypeError) as te:
            DataProviderServer({},
                               (RemoteAdapterBase.HOST,
                                RemoteAdapterBase.REQ_REPLY_PORT,
                                RemoteAdapterBase.NOTIFY_PORT))

        the_exception = te.exception
        self.assertIsInstance(the_exception, TypeError)
        self.assertEqual(str(the_exception),
                         ("The provided adapter is not a subclass of "
                          "lightstreamer_adapter.interfaces.DataProvider"))

    def test_default_properties(self):
        # Test default properties
        server = DataProviderServer(DataProviderTestClass({}),
                                    (RemoteAdapterBase.HOST,
                                     RemoteAdapterBase.REQ_REPLY_PORT,
                                     RemoteAdapterBase.NOTIFY_PORT))

        self.assertEqual('#', server.name[0])
        self.assertEqual(1, server.keep_alive)
<<<<<<< HEAD
        self.assertEqual(8, server.thread_pool_size)
=======
        self.assertEqual(EXPECTED_CPU_CORES, server.thread_pool_size)
>>>>>>> 10bcd8d5

    def test_thread_pool_size(self):
        # Test non default properties
        server = DataProviderServer(DataProviderTestClass({}),
                                    address=(RemoteAdapterBase.HOST,
                                             RemoteAdapterBase.REQ_REPLY_PORT,
                                             RemoteAdapterBase.NOTIFY_PORT),
                                    thread_pool_size=2)

        self.assertEqual(2, server.thread_pool_size)

        server = DataProviderServer(DataProviderTestClass({}),
                                    address=(RemoteAdapterBase.HOST,
                                             RemoteAdapterBase.REQ_REPLY_PORT,
                                             RemoteAdapterBase.NOTIFY_PORT),
                                    thread_pool_size=0)

<<<<<<< HEAD
        self.assertEqual(8, server.thread_pool_size)
=======
        self.assertEqual(EXPECTED_CPU_CORES, server.thread_pool_size)
>>>>>>> 10bcd8d5

        server = DataProviderServer(DataProviderTestClass({}),
                                    address=(RemoteAdapterBase.HOST,
                                             RemoteAdapterBase.REQ_REPLY_PORT,
                                             RemoteAdapterBase.NOTIFY_PORT),
                                    thread_pool_size=-2)

<<<<<<< HEAD
        self.assertEqual(8, server.thread_pool_size)
=======
        self.assertEqual(EXPECTED_CPU_CORES, server.thread_pool_size)
>>>>>>> 10bcd8d5

        server = DataProviderServer(DataProviderTestClass({}),
                                    address=(RemoteAdapterBase.HOST,
                                             RemoteAdapterBase.REQ_REPLY_PORT,
                                             RemoteAdapterBase.NOTIFY_PORT),
                                    thread_pool_size=None)

<<<<<<< HEAD
        self.assertEqual(8, server.thread_pool_size)
=======
        self.assertEqual(EXPECTED_CPU_CORES, server.thread_pool_size)
>>>>>>> 10bcd8d5

    def test_keep_alive_value(self):
        # Test non default properties
        server = DataProviderServer(DataProviderTestClass({}),
                                    address=(RemoteAdapterBase.HOST,
                                             RemoteAdapterBase.REQ_REPLY_PORT,
                                             RemoteAdapterBase.NOTIFY_PORT),
                                    keep_alive=2)
        self.assertEqual(2, server.keep_alive)

        server = DataProviderServer(DataProviderTestClass({}),
                                    address=(RemoteAdapterBase.HOST,
                                             RemoteAdapterBase.REQ_REPLY_PORT,
                                             RemoteAdapterBase.NOTIFY_PORT),
                                    keep_alive=0)
        self.assertEqual(0, server.keep_alive)

        server = DataProviderServer(DataProviderTestClass({}),
                                    address=(RemoteAdapterBase.HOST,
                                             RemoteAdapterBase.REQ_REPLY_PORT,
                                             RemoteAdapterBase.NOTIFY_PORT),
                                    keep_alive=-2)
        self.assertEqual(0, server.keep_alive)

        server = DataProviderServer(DataProviderTestClass({}),
                                    address=(RemoteAdapterBase.HOST,
                                             RemoteAdapterBase.REQ_REPLY_PORT,
                                             RemoteAdapterBase.NOTIFY_PORT),
                                    keep_alive=None)
        self.assertEqual(0, server.keep_alive)


class DataProviderServerTest(RemoteAdapterBase):

    def __init__(self, method_name):
        super(DataProviderServerTest, self).__init__(method_name)
        self.adapter = None
        self.collector = {}

    def on_setup(self):
        # Configuring and starting MetadataProviderServer
        self.adapter = DataProviderTestClass(self.collector)
        address = (RemoteAdapterBase.HOST,
                   RemoteAdapterBase.REQ_REPLY_PORT,
                   RemoteAdapterBase.NOTIFY_PORT)
        remote_adapter_server = DataProviderServer(adapter=self.adapter,
                                                   address=address,
                                                   keep_alive=1,
                                                   name="DataProviderTest")
        return remote_adapter_server

    def get_notify_address(self):
        return RemoteAdapterBase.NOTIFY_ADDRESS

    def on_teardown(self, server):
        log.info("DataProviderTest completed")

    def do_subscription(self, item_name):
        self.send_request("10000010c3e4d0462|SUB|S|" + item_name)

    def do_subscription_with_request_id(self, request_id, item_name):
        self.send_request(request_id + "|SUB|S|" + item_name)

    def do_subscription_and_skip(self, item):
        self.send_request("10000010c3e4d0462|SUB|S|" + item, True)

    def do_unsubscription(self, item):
        self.send_request("10000010c3e4d0463|USB|S|" + item)

    def do_init(self):
        self.send_request("10000010c3e4d0462|DPI")

    def do_init_and_skip(self):
        self.send_request("10000010c3e4d0462|DPI", True)

    def test_default_keep_alive(self):
        # Receive a KEEPALIVE message because no requests have been issued
        for _ in range(0, 3):
            start = time.time()
            self.assert_reply("KEEPALIVE", timeout=1.1)
            end = time.time()
            self.assertGreaterEqual(end - start, 0.99)

    def test_no_keep_alive(self):
        self.do_init_and_skip()
        # Receive a KEEPALIVE message because no requests have been issued
        items = ["item1", "item2", "item3"]
        for item in items:
            # Wait for half the KEEPALIVE time
            time.sleep(0.5)
            self.do_subscription(item)
            self.assert_not_reply("KEEPALIVE")

        # As no more requests have been issued, a period longer than 1 second
        # must have been elapsed, therefore we expect a KEEPALIVE message
        self.assert_reply("KEEPALIVE", timeout=2)

    def test_init(self):
        self.do_init()
        self.assert_reply("10000010c3e4d0462|DPI|V")
        self.assertDictEqual({}, self.collector['params'])
        self.assertIsNotNone(self.adapter.listener)

    def test_init_with_adapter_config(self):
        self.remote_adapter.adapter_config = "config.file"
        self.do_init_and_skip()
        self.assertEqual("config.file", self.adapter.config_file)

    def test_init_with_local_params(self):
        self.remote_adapter.adapter_params = {"par1": "val1", "par2": "val2"}
        self.send_request("10000010c3e4d0462|DPI|")

        self.assert_reply("10000010c3e4d0462|DPI|V")
        self.assertDictEqual({"par1": "val1",
                              "par2": "val2"},
                             self.collector['params'])

    def test_init_with_remote_params(self):
        self.send_request("10000010c3e4d0462|DPI|S|adapters_conf.id|S|DEMO|S|"
                          "data_provider.name|S|STOCKLIST")
        self.assert_reply("10000010c3e4d0462|DPI|V")
        self.assertDictEqual({"adapters_conf.id": "DEMO",
                              "data_provider.name": "STOCKLIST"},
                             self.collector['params'])

    def test_init_with_local_and_remote_params(self):
        self.remote_adapter.adapter_params = {"my_param.name":
                                              "my_local_param"}
        request = ("10000010c3e4d0462|DPI|S|adapters_conf.id|S|DEMO|S|"
                   "data_provider.name|S|STOCKLIST")
        self.send_request(request)

        self.assert_reply("10000010c3e4d0462|DPI|V")
        self.assertDictEqual({"adapters_conf.id": "DEMO",
                              "data_provider.name": "STOCKLIST",
                              "my_param.name": "my_local_param"},
                             self.collector['params'])

    def test_init_with_protocol_version(self):
        self.remote_adapter.adapter_params = {"data_provider.name":
                                              "my_local_provider"}
        self.send_request(("10000010c3e4d0462|DPI|S|ARI.version|S|1.8.1|S|"
                           "adapters_conf.id|S|DEMO|S|data_provider.name|S|"
                           "STOCKLIST"))

        self.assert_notify("DPNI|S|ARI.version|S|1.8.1")
        self.assert_reply("10000010c3e4d0462|DPI|S|ARI.version|S|1.8.1")

        self.assertDictEqual({"adapters_conf.id": "DEMO",
                              "data_provider.name": "my_local_provider"},
                             self.collector['params'])

    def test_init_with_protocol_version_before_1_8_1(self):
        self.remote_adapter.adapter_params = {"data_provider.name":
                                              "my_local_provider"}
        self.send_request(("10000010c3e4d0462|DPI|S|ARI.version|S|1.8.0|S|"
                           "adapters_conf.id|S|DEMO|S|data_provider.name|S|"
                           "STOCKLIST"))
        self.assert_reply("10000010c3e4d0462|DPI|V")
        self.assertDictEqual({"adapters_conf.id": "DEMO",
                              "data_provider.name": "my_local_provider"},
                             self.collector['params'])

    def test_malformed_init_for_unkown_token_type(self):
        request = ("10000010c3e4d0462|DPI|H|adapters_conf.id|S|DEMO|S|"
                   "data_provider.name|S|STOCKLIST")
        self.send_request(request)
        self.assert_notify("FAL|E|Unknown+type+%27H%27+found+while+parsing+"
                            "DPI+request")

    def test_malformed_init_for_invalid_number_of_tokens(self):
        self.send_request("10000010c3e4d0462|DPI|S|")
        self.assert_notify(("FAL|E|Invalid+number+of+tokens+while+parsing+"
                            "DPI+request"))

    def test_malformed_init_for_invalid_number_of_tokens2(self):
        self.send_request("10000010c3e4d0462|DPI|S||")
        self.assert_notify("FAL|E|Invalid+number+of+tokens+while+parsing+"
                            "DPI+request")

    def test_malformed_init_for_invalid_number_of_tokens3(self):
        self.send_request("10000010c3e4d0462|DPI|S|  |")
        self.assert_notify("FAL|E|Invalid+number+of+tokens+while+parsing+"
                            "DPI+request")

    def test_malformed_init_for_invalid_number_of_tokens4(self):
        self.send_request("10000010c3e4d0462|DPI|S|id|S")
        self.assert_notify("FAL|E|Invalid+number+of+tokens+while+parsing+"
                            "DPI+request")

    def test_init_with_data_provider_exception(self):
        request = "10000010c3e4d0462|DPI|S|data_provider.name|S|STOCKLIST"
        self.send_request(request)
        self.assert_reply("10000010c3e4d0462|DPI|ED|The+ID+must+be+supplied")

    def test_init_with_generic_exception(self):
        self.send_request("10000010c3e4d0462|DPI|S|adapters_conf.id|S|DEMO")
        self.assert_reply("10000010c3e4d0462|DPI|E|RuntimeError")

    def test_init_init(self):
        self.do_init_and_skip()
        self.do_init()
        self.assert_notify("FAL|E|Unexpected+late+DPI+request")

    def test_init_miss(self):
        # Test error when the very first request is not a DPI request
        self.do_subscription('aapl%5F')
        self.assert_notify(("FAL|E|Unexpected+request+SUB+while+waiting+for+"
                            "DPI+request"))

    def test_subscribe(self):
        self.do_init_and_skip()
        self.do_subscription('aapl%5F')
        self.assert_reply("10000010c3e4d0462|SUB|V")
        self.assert_notify("EOS|S|aapl_|S|10000010c3e4d0462")
        item = self.adapter.subscribed.get()
        self.adapter.subscribed.task_done()
        self.assertEqual(item, "aapl_")

    def test_subscribe_to_more_items(self):
        self.do_init_and_skip()
        self.do_subscription_with_request_id("10000010c3e4d0462", 'aapl%5F')
        self.do_subscription_with_request_id("20000010c3e4d0462", 'saals%5F')
        self.do_subscription_with_request_id("30000010c3e4d0462", 'paals%5F')
        self.assert_reply("10000010c3e4d0462|SUB|V")
        self.assert_reply("20000010c3e4d0462|SUB|V")
        self.assert_reply("30000010c3e4d0462|SUB|V")
        notifications = self.receive_notify()
        self.assertEquals(3, len(notifications))
        self.assertEquals("EOS|S|aapl_|S|10000010c3e4d0462", notifications[0])
        self.assertEquals("EOS|S|saals_|S|20000010c3e4d0462", notifications[1])
        self.assertEquals("EOS|S|paals_|S|30000010c3e4d0462", notifications[2])

    def test_subscribe_with_subscribe_exception(self):
        self.do_init_and_skip()
        self.do_subscription('aapl%5F1')
        self.assert_reply("10000010c3e4d0462|SUB|EU|Subscription+Error")

    def test_subscribe_with_failure_exception(self):
        self.do_init_and_skip()
        self.do_subscription('aapl%5F2')
        self.assert_reply("10000010c3e4d0462|SUB|EF|Failure+Error")

    def test_subscribe_with_genieric_exception(self):
        self.do_init_and_skip()
        self.do_subscription('aapl%5F3')
        self.assert_reply("10000010c3e4d0462|SUB|E|Error")

    def test_malformed_subscribe(self):
        self.do_init_and_skip()
        self.send_request("10000010c3e4d0462|SUB|S1|item")
        self.assert_notify(("FAL|E|Unknown+type+%27S1%27+found+while+parsing"
                            "+SUB+request"))
        self.send_request("10000010c3e4d0462|SUB|S||")
        self.assert_notify("FAL|E|Token+not+found+while+parsing+SUB+request")

    def test_unsubscribe(self):
        self.do_init_and_skip()
        self.do_subscription_and_skip('aapl%5F')
        item = self.adapter.subscribed.get()
        self.adapter.subscribed.task_done()
        self.assertEqual(item, "aapl_")
        self.do_unsubscription('aapl%5F')
        self.assert_reply("10000010c3e4d0463|USB|V")

    def test_unsubscribe_with_unsubscribe_exception(self):
        self.do_init_and_skip()
        self.do_subscription_and_skip('aapl%5F4')
        self.do_unsubscription('aapl%5F4')
        self.assert_reply("10000010c3e4d0463|USB|EU|Subscription+Error")

    def test_unsubscribe_with_failure_exception(self):
        self.do_init_and_skip()
        self.do_subscription_and_skip('aapl%5F5')
        self.do_unsubscription('aapl%5F5')
        self.assert_reply("10000010c3e4d0463|USB|EF|Failure+Error")

    def test_unsubscribe_with_genieric_exception(self):
        self.do_init_and_skip()
        self.do_subscription_and_skip('aapl%5F6')
        self.do_unsubscription('aapl%5F6')
        self.assert_reply("10000010c3e4d0463|USB|E|Error")

    def test_unsubscribe_without_subscription(self):
        self.do_unsubscription('aapl%5F')
        try:
            self.assert_reply(timeout=0.5)
            self.fail("A reply has been received!")
        except Exception:
            log.exception("Timeout expired")
            self.assertTrue(True)

    def test_malformed_unsubscribe(self):
        self.do_init_and_skip()
        self.send_request("10000010c3e4d0462|USB|S1|item")
        self.assert_notify(("FAL|E|Unknown+type+%27S1%27+found+while+parsing"
                            "+USB+request"))
        self.send_request("10000010c3e4d0462|USB|S||")
        self.assert_notify("FAL|E|Token+not+found+while+parsing+USB+request")

    def test_eos(self):
        self.do_init_and_skip()
        self.do_subscription_and_skip('aapl%5F')
        # As snapshot is not available, an EOS is expected on the notify
        # channel
        self.assert_notify("EOS|S|aapl_|S|10000010c3e4d0462")

        self.adapter.listener.end_of_snapshot("aapl_")
        self.assert_notify("EOS|S|aapl_|S|10000010c3e4d0462")

    def test_cls(self):
        self.do_init_and_skip()
        self.do_subscription_and_skip('aapl%5F')
        # As snapshot is not available, an EOS is expected on the notify
        # channel
        self.assert_notify("EOS|S|aapl_|S|10000010c3e4d0462")

        self.adapter.listener.clear_snapshot("aapl_")
        self.assert_notify("CLS|S|aapl_|S|10000010c3e4d0462")

    def test_update_with_str_value(self):
        self.do_init_and_skip()
        self.do_subscription_and_skip("item1")
        # As snapshot is not available, an EOS is expected on the notify
        # channel
        self.assert_notify("EOS|S|item1|S|10000010c3e4d0462")

        # Usage of OrderdDict with the only purpose of respecting the order
        # expressed in the assert statement.
        events_map = OrderedDict([("field1", "value1"),
                                  ("field2", "value2")])
        self.adapter.listener.update("item1", events_map, False)

        self.assert_notify(("UD3|S|item1|S|10000010c3e4d0462|B|0|S|field1|S"
                            "|value1|S|field2|S|value2"))

    def test_massive_update(self):
        self.do_init_and_skip()
        self.do_subscription_and_skip("item1")

        # Skip first data received on the notification channel because of
        # unavailability of snapshot
        self.receive_notify()

        # Usage of OrderdDict with the only purpose of respecting the order
        # expressed in the assert statement.
        for i in range(0, 1000):
            events_map = OrderedDict([("field1", "value1"),
                                      ("field2", str(i))])

            self.adapter.listener.update("item1", events_map, False)
            self.assert_notify(("UD3|S|item1|S|10000010c3e4d0462|B|0|S|field1|S"
                                "|value1|S|field2|S|{}".format(i)))

    def test_update_with_byte_value(self):
        self.do_init_and_skip()
        self.do_subscription_and_skip("aapl")
        # As snapshot is not available, an EOS is expected on the notify
        # channel
        self.assert_notify("EOS|S|aapl|S|10000010c3e4d0462")

        # Usage of OrderdDict with the only purpose of respecting the order
        # expressed in the assert statement.
        events_map = OrderedDict([("pct_change", b'0.44'),
                                  ("last_price", b'6.82'),
                                  ("time", b'12:48:24')])
        self.adapter.listener.update('aapl', events_map, True)

        self.assert_notify(("UD3|S|aapl|S|10000010c3e4d0462|B|1|S|pct_change|"
                            "Y|MC40NA==|S|last_price|Y|Ni44Mg==|S|time|Y|"
                            "MTI6NDg6MjQ="))

    def test_update_with_none_value(self):
        self.do_init_and_skip()
        self.do_subscription_and_skip("aapl")
        # As snapshot is not available, an EOS is expected on the notify
        # channel
        self.assert_notify("EOS|S|aapl|S|10000010c3e4d0462")

        # Usage of OrderdDict with the only purpose of respecting the order
        # expressed in the assert statement.
        events_map = OrderedDict([("pct_change", b'0.44'),
                                  ("last_price", b'6.82'),
                                  ("time", None)])
        self.adapter.listener.update('aapl', events_map, True)
        self.assert_notify(("UD3|S|aapl|S|10000010c3e4d0462|B|1|S|pct_change|"
                            "Y|MC40NA==|S|last_price|Y|Ni44Mg==|S|time|S|#"))

    def test_update_with_empty_value(self):
        self.do_init_and_skip()
        self.do_subscription_and_skip("aapl")
        # As snapshot is not available, an EOS is expected on the notify
        # channel
        self.assert_notify("EOS|S|aapl|S|10000010c3e4d0462")

        # Usage of OrderdDict with the only purpose of respecting the order
        # expressed in the assert statement.
        events_map = OrderedDict([("pct_change", b'0.44'),
                                  ("last_price", b'6.82'),
                                  ("time", "")])
        self.adapter.listener.update('aapl', events_map, True)
        self.assert_notify(("UD3|S|aapl|S|10000010c3e4d0462|B|1|S|pct_change|"
                            "Y|MC40NA==|S|last_price|Y|Ni44Mg==|S|time|S|$"))

    def test_failure(self):
        self.do_init_and_skip()
        self.adapter.listener.failure(Exception("Generic exception"))
        self.assert_notify("FAL|E|Generic+exception")


if __name__ == "__main__":
    # import sys;sys.argv = ['', 'DataProviderTest.testName']
    unittest.main()<|MERGE_RESOLUTION|>--- conflicted
+++ resolved
@@ -102,11 +102,7 @@
 
         self.assertEqual('#', server.name[0])
         self.assertEqual(1, server.keep_alive)
-<<<<<<< HEAD
-        self.assertEqual(8, server.thread_pool_size)
-=======
         self.assertEqual(EXPECTED_CPU_CORES, server.thread_pool_size)
->>>>>>> 10bcd8d5
 
     def test_thread_pool_size(self):
         # Test non default properties
@@ -124,11 +120,7 @@
                                              RemoteAdapterBase.NOTIFY_PORT),
                                     thread_pool_size=0)
 
-<<<<<<< HEAD
-        self.assertEqual(8, server.thread_pool_size)
-=======
         self.assertEqual(EXPECTED_CPU_CORES, server.thread_pool_size)
->>>>>>> 10bcd8d5
 
         server = DataProviderServer(DataProviderTestClass({}),
                                     address=(RemoteAdapterBase.HOST,
@@ -136,11 +128,7 @@
                                              RemoteAdapterBase.NOTIFY_PORT),
                                     thread_pool_size=-2)
 
-<<<<<<< HEAD
-        self.assertEqual(8, server.thread_pool_size)
-=======
         self.assertEqual(EXPECTED_CPU_CORES, server.thread_pool_size)
->>>>>>> 10bcd8d5
 
         server = DataProviderServer(DataProviderTestClass({}),
                                     address=(RemoteAdapterBase.HOST,
@@ -148,11 +136,7 @@
                                              RemoteAdapterBase.NOTIFY_PORT),
                                     thread_pool_size=None)
 
-<<<<<<< HEAD
-        self.assertEqual(8, server.thread_pool_size)
-=======
         self.assertEqual(EXPECTED_CPU_CORES, server.thread_pool_size)
->>>>>>> 10bcd8d5
 
     def test_keep_alive_value(self):
         # Test non default properties
